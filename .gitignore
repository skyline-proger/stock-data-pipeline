--- conflicted
+++ resolved
@@ -1,23 +1,3 @@
-<<<<<<< HEAD
-# Virtual environment
-venv/
-.env
-__pycache__/
-*.pyc
-
-# Data and logs
-data/
-logs/
-*.log
-*.db
-
-# OS junk
-.DS_Store
-Thumbs.db
-
-# VS Code settings
-.vscode/
-=======
 # Virtual environment
 venv/
 .env
@@ -37,5 +17,4 @@
 Thumbs.db
 
 # VS Code settings
-.vscode/
->>>>>>> 887479bf
+.vscode/